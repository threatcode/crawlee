{
  "name": "apify",
<<<<<<< HEAD
  "version": "0.8.18",
  "description": "The scalable web crawling and scraping library for JavaScript",
=======
  "version": "0.8.17",
  "description": "The scalable web crawling and scraping library for JavaScript. Enables development of data extraction and web automation jobs (not only) with headless Chrome and Puppeteer.",
>>>>>>> e53e5e2d
  "engines": {
    "node": ">=8.0.0"
  },
  "main": "build/index.js",
  "keywords": [
    "apify",
    "headless",
    "chrome",
    "puppeteer",
    "selenium",
    "crawler",
    "scraper"
  ],
  "author": {
    "name": "Apify",
    "email": "support@apify.com",
    "url": "https://www.apify.com"
  },
  "contributors": [
    "Jan Curn <jan@apify.com>",
    "Marek Trunkat <marek@apify.com>"
  ],
  "license": "Apache-2.0",
  "repository": {
    "type": "git",
    "url": "git+https://github.com/apifytech/apify-js"
  },
  "bugs": {
    "url": "https://github.com/apifytech/apify-js/issues"
  },
  "homepage": "https://www.apify.com/docs/sdk",
  "files": [
    "build"
  ],
  "scripts": {
    "build": "rm -rf ./build && babel src --out-dir build",
    "build-docs": "npm run clean && npm run build && node ./website/tools/build_docs.js",
    "build-readme": "node ./tools/build_readme.js",
    "test": "npm run build &&  nyc --reporter=html --reporter=text mocha --timeout 60000 --compilers js:babel-core/register --recursive",
    "prepare": "npm run build",
    "prepublishOnly": "(test $RUNNING_FROM_SCRIPT || (echo \"You must use publish.sh instead of 'npm publish' directly!\"; exit 1)) && npm test && npm run lint",
    "clean": "rm -rf build",
    "lint": "npm run build && ./node_modules/.bin/eslint ./src ./test",
    "lint:fix": "./node_modules/.bin/eslint ./src ./test --ext .js,.jsx --fix"
  },
  "dependencies": {
    "@apify/ps-tree": "^1.1.2",
    "apify-client": "^0.3.3",
    "apify-shared": "^0.1.7",
    "bluebird": "^3.5.0",
    "cheerio": "^1.0.0-rc.2",
    "content-type": "^1.0.3",
    "fs-extra": "^7.0.0",
    "jquery": "^3.3.1",
    "mime": "^2.3.1",
    "proxy-chain": "^0.2.4",
    "request-promise": "^4.2.2",
    "rimraf": "^2.6.1",
    "underscore": "^1.9.0",
    "ws": "^6.0.0",
    "xregexp": "^4.2.0"
  },
  "devDependencies": {
    "apify-jsdoc-template": "github:apifytech/apify-jsdoc-template",
    "babel-cli": "^6.26.0",
    "babel-polyfill": "^6.26.0",
    "babel-preset-env": "^1.6.1",
    "basic-auth-parser": "^0.0.2",
    "chai": "^4.2.0",
    "chai-as-promised": "^7.1.1",
    "eslint": "^5.5.0",
    "eslint-config-airbnb": "^17.1.0",
    "eslint-config-airbnb-base": "^13.1.0",
    "eslint-plugin-import": "^2.2.0",
    "eslint-plugin-jsx-a11y": "^6.0.2",
    "eslint-plugin-promise": "^4.0.1",
    "eslint-plugin-react": "^7.0.1",
    "jsdoc": "^3.4.3",
    "jsdoc-export-default-interop": "^0.3.1",
    "mocha": "^3.5.3",
    "nyc": "^13.0.1",
    "portastic": "^1.0.1",
    "proxy": "^0.2.4",
    "request": "^2.81.0",
    "sinon": "^7.0.0",
    "sinon-stub-promise": "^4.0.0",
    "tmp": "^0.0.33",
    "why-is-node-running": "^2.0.2"
  },
  "optionalDependencies": {
    "puppeteer": "^1.9.0",
    "selenium-webdriver": "^3.6.0"
  }
}<|MERGE_RESOLUTION|>--- conflicted
+++ resolved
@@ -1,12 +1,7 @@
 {
   "name": "apify",
-<<<<<<< HEAD
   "version": "0.8.18",
-  "description": "The scalable web crawling and scraping library for JavaScript",
-=======
-  "version": "0.8.17",
   "description": "The scalable web crawling and scraping library for JavaScript. Enables development of data extraction and web automation jobs (not only) with headless Chrome and Puppeteer.",
->>>>>>> e53e5e2d
   "engines": {
     "node": ">=8.0.0"
   },
