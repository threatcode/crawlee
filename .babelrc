--- conflicted
+++ resolved
@@ -2,11 +2,7 @@
   "presets": [
     ["babel-preset-env", {
       "targets": {
-<<<<<<< HEAD
-        "node": "7.6.0"
-=======
         "node": "8.0.0"
->>>>>>> 57e764e1
       }
     }]
   ]
