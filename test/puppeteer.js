--- conflicted
+++ resolved
@@ -8,7 +8,7 @@
 import Apify from '../build/index';
 import { ENV_VARS } from '../build/constants';
 
-<<<<<<< HEAD
+
 let prevEnvHeadless;
 
 let proxyServer;
@@ -61,9 +61,6 @@
     if (proxyServer) return Promise.promisify(proxyServer.close).bind(proxyServer)();
 });
 
-=======
-process.env[ENV_VARS.HEADLESS] = '1';
->>>>>>> 002b0b95
 
 describe('Apify.launchPuppeteer()', () => {
     it('throws on invalid args', () => {
