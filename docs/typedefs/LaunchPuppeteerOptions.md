--- conflicted
+++ resolved
@@ -76,9 +76,11 @@
 <td><code>[puppeteerModule]</code></td><td><code>string</code> | <code>Object</code></td><td></td>
 </tr>
 <tr>
-<<<<<<< HEAD
-<td colspan="3"><p>Require path to a module to be used instead of default <code>puppeteer</code>. This enables usage
-  of various Puppeteer wrappers such as <code>puppeteer-extra</code>.</p>
+<td colspan="3"><p>Either a require path (<code>string</code>) to a package to be used instead of default <code>puppeteer</code>,
+  or an already required module (<code>Object</code>). This enables usage of various Puppeteer
+  wrappers such as <code>puppeteer-extra</code>.</p>
+<p>  Take caution, because it can cause all kinds of unexpected errors and weird behavior.
+  Apify SDK is not tested with any other library besides <code>puppeteer</code> itself.</p>
 </td></tr><tr>
 <td><code>[stealth]</code></td><td><code>boolean</code></td><td></td>
 </tr>
@@ -91,12 +93,5 @@
 <tr>
 <td colspan="3"><p>Using this configuration, you can disable some of the hiding tricks.
   For these settings to take effect <code>stealth</code> must be set to true</p>
-=======
-<td colspan="3"><p>Either a require path (<code>string</code>) to a package to be used instead of default <code>puppeteer</code>,
-  or an already required module (<code>Object</code>). This enables usage of various Puppeteer
-  wrappers such as <code>puppeteer-extra</code>.</p>
-<p>  Take caution, because it can cause all kinds of unexpected errors and weird behavior.
-  Apify SDK is not tested with any other library besides <code>puppeteer</code> itself.</p>
->>>>>>> 52742bc2
 </td></tr></tbody>
 </table>